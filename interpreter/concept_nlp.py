--- conflicted
+++ resolved
@@ -4,38 +4,14 @@
 import sys
 import os
 
-<<<<<<< HEAD
-def mock_llm_invoke(prompt: str) -> str:
-    """
-    MOCK FUNCTION, NOT IMPLEMENTED
-    A dummy function that mimics a real LLM call for debugging.
-    """
-    print(f"--- MOCK LLM CALLED ---\nPrompt: {prompt[:100]}...")
-    # If the prompt is for extraction, return mock key terms
-    if "extract the primary clinical concepts" in prompt.lower():
-        print("Returning mock key terms...")
-        return "cardiomyopathy, atherosclerosis"
-    # If the prompt is for expansion, return mock extra terms
-    elif "expand it with synonyms" in prompt.lower():
-        print("Returning mock expansion terms...")
-        return "hypertrophic cardiomyopathy, dilated cardiomyopathy, hardening of arteries, plaque buildup"
-    return ""
-=======
 # Add parent directory to path to import llm_client
 sys.path.append(os.path.dirname(os.path.dirname(os.path.abspath(__file__))))
 from llm_client import llm_client
->>>>>>> 96596207
 
 def clean_llm_response(response_text: str) -> list[str]:
     """
     Robustly clean LLM response to extract only medical condition names.
     """
-<<<<<<< HEAD
-    # In a real implementation, you would load your model here.
-    # For now, we point to our mock function.
-    # MOCK FUNCTION
-    llm_invoke = mock_llm_invoke
-=======
     # Remove common conversational phrases
     cleanup_phrases = [
         "based on the description",
@@ -82,7 +58,6 @@
             conditions.append(term)
     
     return conditions
->>>>>>> 96596207
 
 def get_concept(user_input_desc: str) -> list[str]:
     """
@@ -115,13 +90,8 @@
     print(f"Cleaned key terms: {key_terms}")
 
     if not key_terms:
-<<<<<<< HEAD
-        print("No key terms found...")
-        return []
-=======
         print("No key terms found, using fallback")
         return ["substance dependence", "opioid abuse"]  # More ICD-appropriate fallback
->>>>>>> 96596207
 
     # --- Step 2: Expand on the extracted key terms ---
     expansion_prompt = f"""Add related ICD conditions to: {', '.join(key_terms)}
