# python main.py

import pandas as pd
import matplotlib.pyplot as plt
import numpy as np

# Import functions from our phases
from interpreter.concept_nlp import get_concept
from icd_generator.icd_naive_generator import generate_relevant_codes
from mapping_refinement.hypothesis_generator import generate_hypotheses
from time_series_evaluator.create_time_series import (
    create_timeseries_function,
    flag_dataframe,
    clean_data,
    get_input,
)
from time_series_evaluator.smoothness_evaluator import calculate_smoothness_score
from ts_results.plot_timeseries import plot_ts


def create_mock_data():
    """Creates a mock dataset with multiple diagnosis columns."""
    N_CLAIMS = 25000
    START_DATE = "2014-01-01"
    END_DATE = "2020-12-31"
    TRANSITION_DATE = "2015-10-01"

    pre_transition_codes = {"425.4": 0.4, "440.9": 0.4, "A01": 0.2}
    post_transition_codes = {"I42.9": 0.45, "I70.9": 0.35, "B02": 0.2}

    dates = pd.to_datetime(pd.date_range(start=START_DATE, end=END_DATE, freq="D"))
    transition_date_dt = pd.to_datetime(TRANSITION_DATE)

    pre_dates = dates[dates < transition_date_dt]
    post_dates = dates[dates >= transition_date_dt]

    n_pre = int(N_CLAIMS * (len(pre_dates) / len(dates)))
    n_post = N_CLAIMS - n_pre

    pre_claims_dates = np.random.choice(pre_dates, size=n_pre, replace=True)
    pre_claims_codes = np.random.choice(
        list(pre_transition_codes.keys()),
        size=n_pre,
        replace=True,
        p=list(pre_transition_codes.values()),
    )
    post_claims_dates = np.random.choice(post_dates, size=n_post, replace=True)
    post_claims_codes = np.random.choice(
        list(post_transition_codes.keys()),
        size=n_post,
        replace=True,
        p=list(post_transition_codes.values()),
    )

    # Create a single column first
    single_diag_df = pd.DataFrame(
        {
            "date": np.concatenate([pre_claims_dates, post_claims_dates]),
            "diag_1": np.concatenate([pre_claims_codes, post_claims_codes]),
        }
    )

    # Distribute into three diagnosis columns, adding some NaNs
    claims_df = single_diag_df.copy()
    claims_df["diag_2"] = claims_df["diag_1"].where(
        np.random.rand(len(claims_df)) < 0.3, np.nan
    )
    claims_df["diag_3"] = claims_df["diag_1"].where(
        np.random.rand(len(claims_df)) < 0.1, np.nan
    )
    claims_df["diag_1"] = claims_df["diag_1"].where(
        np.random.rand(len(claims_df)) < 0.8, np.nan
    )

    return claims_df.sample(frac=1).reset_index(drop=True)


<<<<<<< HEAD
def run_pipeline():
    """
    Executes the full agentic pipeline.
    """
    # --- User Input & Config ---
    # MOCK INPUT, WILL IMPLEMENT LATER
    USER_INPUT_DESC = (
        "I want to find all claims related to cardiomyopathy and atherosclerosis."
    )
    config = get_input(USER_INPUT_DESC)  # INCOMPLETE FUNCTION
=======
def run_pipeline(user_desc):
    """Run the ICD code mapping pipeline"""
    print(f"Analyzing: '{user_desc}'")
    config = get_input(user_desc)
>>>>>>> 96596207

    # Load and prepare data
    print("Loading mock claims data...")
    claims_df = create_mock_data()
    claims_df = clean_data(claims_df, config["target_colnames"])

    # Phase 1: Extract medical concepts
    print("Phase 1: Extracting medical concepts...")
    extracted_concepts = get_concept(user_desc)
    print(f"Extracted concepts: {extracted_concepts}")
        
    # Phase 2: Generate ICD codes
    print("Phase 2: Generating ICD codes...")
    codes = generate_relevant_codes(extracted_concepts)
    total_codes = len(codes["icd9"]) + len(codes["icd10"])
    print(f"Found {total_codes} ICD codes")
    
    # Phase 3: Generate hypotheses
    print("Phase 3: Generating hypotheses...")
    hypotheses = generate_hypotheses(codes)
    print(f"Generated {len(hypotheses)} hypotheses to test.")
    
    # Phase 4: Evaluate hypotheses
    print("Phase 4: Evaluating hypotheses...")
    results = []
    for h in hypotheses:
        print(f"Testing hypothesis: '{h['name']}'...")

        # Flag, then create time series, then score
        target_flag_col = f"flag_{h['name'].replace(' ', '_')}"
        all_codes = list(h["icd9_codes"]) + list(h["icd10_codes"])

        flagged_df = flag_dataframe(
            claims_df.copy(), all_codes, config["target_colnames"], target_flag_col
        )

        ts = create_timeseries_function(
            flagged_df,
            config["date_colname"],
            target_flag_col,
            cap_year=config["cap_year"],
        )

        # Dynamically find the rolling sum column name created by create_timeseries
        rolling_col_name = [
            col
            for col in ts.columns
            if col.startswith(f"{target_flag_col.split('_')[0]}_count")
        ][0]

        score = calculate_smoothness_score(ts, config["date_colname"], rolling_col_name)

        results.append(
            {
                "hypothesis": h,
                "score": score,
                "timeseries": ts,
                "rolling_col": rolling_col_name,
            }
        )
        print(f"  Smoothness Score: {score:.4f}")

    # Phase 5: Select best result
    print("Phase 5: Selecting best result...")
    best_result = min(results, key=lambda x: x["score"])
    best_hypothesis = best_result["hypothesis"]

    print(f"Best hypothesis: '{best_hypothesis['name']}' with score {best_result['score']:.4f}")
    
    # Plot the best time series
    plt.style.use("seaborn-v0_8-whitegrid")
    fig, ax = plt.subplots(figsize=(12, 6))

    ts_to_plot = best_result["timeseries"]
    rolling_col_name = best_result["rolling_col"]

    plot_ts(
        ts_to_plot, date_col=config["date_colname"], target_rolling_col=rolling_col_name
    )
    
    return best_result["timeseries"], best_result["score"]


if __name__ == "__main__":
    print("ICD Code Mapping Pipeline")
    print("Example: 'I want to find all claims related to cardiomyopathy and atherosclerosis.'")
    print()
    
    USER_INPUT_DESC = input("Your description: ").strip()
    
    if not USER_INPUT_DESC:
        print("No input provided, using default example...")
        USER_INPUT_DESC = "I want to find all claims related to cardiomyopathy and atherosclerosis."
    
    run_pipeline(USER_INPUT_DESC)
<|MERGE_RESOLUTION|>--- conflicted
+++ resolved
@@ -75,23 +75,10 @@
     return claims_df.sample(frac=1).reset_index(drop=True)
 
 
-<<<<<<< HEAD
-def run_pipeline():
-    """
-    Executes the full agentic pipeline.
-    """
-    # --- User Input & Config ---
-    # MOCK INPUT, WILL IMPLEMENT LATER
-    USER_INPUT_DESC = (
-        "I want to find all claims related to cardiomyopathy and atherosclerosis."
-    )
-    config = get_input(USER_INPUT_DESC)  # INCOMPLETE FUNCTION
-=======
 def run_pipeline(user_desc):
     """Run the ICD code mapping pipeline"""
     print(f"Analyzing: '{user_desc}'")
     config = get_input(user_desc)
->>>>>>> 96596207
 
     # Load and prepare data
     print("Loading mock claims data...")
