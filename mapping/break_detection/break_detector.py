# break_detector.py
import pandas as pd
import numpy as np
from sklearn.linear_model import LinearRegression
from sklearn.metrics import r2_score
import matplotlib.pyplot as plt
from scipy.stats import f  # for Chow tests


class BreakDetector:
    """Detect structural breaks in time series for hypothesis evaluation.

    Defaults:
      - Forces ICD-based segments at (Oct 1 2015, Oct 1 2016) if they fall in the focus window.
      - Set force_icd_segments=False to use automatic detection.

    Focusing:
      - If focus_start is None, use the dataset's earliest date.
      - If focus_end is None, use the dataset's latest date.
    """

    def __init__(
        self,
        icd_transition_date="2015-10-01",
        focus_start=None,
        focus_end=None,
        force_icd_segments=True,
        max_breaks=2,
    ):
        self.icd_transition = pd.Timestamp(icd_transition_date)
        self.focus_start = None if focus_start is None else pd.Timestamp(focus_start)
        self.focus_end = None if focus_end is None else pd.Timestamp(focus_end)
        self.force_icd_segments = force_icd_segments
        self.max_breaks = max_breaks
        self.last_fig = None

    def detect_breaks(
        self,
        time_series_data,
        date_col="date",
        value_col=None,
        hypothesis_name="",
        plot_results=True,
    ):
        """Main entry: detect breaks (or force ICD segments) within the focus window."""
        # Prepare data
        ts_data = time_series_data.copy()
        ts_data[date_col] = pd.to_datetime(ts_data[date_col])
        ts_data = ts_data.sort_values(date_col).reset_index(drop=True)

        # Auto-detect value column if not provided
        if value_col is None:
            value_cols = [
                col
                for col in ts_data.columns
                if "rolling" in col.lower() or "count" in col.lower()
            ]
            if value_cols:
                value_col = value_cols[0]
            else:
                numeric_cols = ts_data.select_dtypes(include=[np.number]).columns
                if len(numeric_cols) == 0:
                    raise ValueError("No numeric column found to use as value_col.")
                value_col = numeric_cols[0]

        if len(ts_data) == 0:
            print("⚠️  No data available.")
            return {
                "break_points": [],
                "break_dates": [],
                "segments": [],
                "total_breaks": 0,
                "break_score": 0,
                "value_column": value_col,
                "icd_transition_alignment": [],
                "focus_range": "n/a",
                "global_fit": None,
                "global_ssr": None,
                "segments_ssr": None,
                "global_chow_F": None,
                "global_chow_p": None,
                "local_chow": [],
            }

        # Resolve focus window to dataset edges when None
        data_min, data_max = ts_data[date_col].min(), ts_data[date_col].max()
        effective_start = data_min if self.focus_start is None else self.focus_start
        effective_end = data_max if self.focus_end is None else self.focus_end

        # Filter to focus range
        mask = (ts_data[date_col] >= effective_start) & (
            ts_data[date_col] <= effective_end
        )
        focused_data = ts_data[mask].copy()

        if len(focused_data) == 0:
            print("⚠️  No data in focus range.")
            return {
                "break_points": [],
                "break_dates": [],
                "segments": [],
                "total_breaks": 0,
                "break_score": 0,
                "value_column": value_col,
                "icd_transition_alignment": [],
                "focus_range": f"{effective_start.date()} to {effective_end.date()}",
                "global_fit": None,
                "global_ssr": None,
                "segments_ssr": None,
                "global_chow_F": None,
                "global_chow_p": None,
                "local_chow": [],
            }

        dates = focused_data[date_col].reset_index(drop=True)
        values = focused_data[value_col].reset_index(drop=True)

        print(
            f"🔍 Analyzing {len(focused_data)} points in focus: {effective_start.date()} → {effective_end.date()}"
        )

        # --- Global (single-line) regression across the focused window ---
        global_fit = self._fit_global(dates, values)
        # Predicted values for global line (used for SSR / plotting)
        date_numeric_all = np.array([d.toordinal() for d in dates]).reshape(-1, 1)
        global_pred = global_fit["model"].predict(date_numeric_all)
        global_ssr = self._ssr(values, global_pred)

        # Decide segmentation mode
        if self.force_icd_segments:
            # Preserve the ICD "middle section" cuts if they fall within the focus window
            forced_cut_dates = [pd.Timestamp("2015-10-01"), pd.Timestamp("2016-10-01")]
            forced_cut_indices = []
            for cut_date in forced_cut_dates:
                if dates.min() <= cut_date <= dates.max():
                    idx = int(dates.searchsorted(cut_date))
                    # searchsorted returns insertion index; keep only interior cuts
                    if 0 < idx < len(dates):
                        forced_cut_indices.append(idx)
            break_indices = sorted(set(forced_cut_indices))
        else:
            # Automatic detection path
            break_indices = self._find_break_points(values)
            if len(break_indices) > self.max_breaks:
                print(
                    f"⚠️  Limiting from {len(break_indices)} detected breaks to {self.max_breaks} most significant."
                )
                break_indices = self._prioritize_breaks(break_indices, dates)
            # ensure valid interior indices
            break_indices = [int(i) for i in break_indices if 0 < i < len(values)]

        # Build segments from indices
        segments = []
        all_indices = [0] + break_indices + [len(values)]
        for i in range(len(all_indices) - 1):
            start_idx = all_indices[i]
            end_idx = all_indices[i + 1]
            if end_idx - start_idx >= 2:  # Need at least 2 points to fit
                seg_stats = self._fit_segment(dates, values, start_idx, end_idx)
                if seg_stats:
                    segments.append(seg_stats)

        # SSR for piecewise segments (sum of each segment's residuals)
        segments_ssr = 0.0
        for seg in segments:
            seg_mask = (dates >= seg["start_date"]) & (dates <= seg["end_date"])
            seg_dates = dates[seg_mask]
            seg_values = values[seg_mask]
            if len(seg_dates) == 0:
                continue
            seg_num = np.array([d.toordinal() for d in seg_dates]).reshape(-1, 1)
            seg_pred = seg["model"].predict(seg_num)
            segments_ssr += self._ssr(seg_values, seg_pred)

        # Score and package results
        break_dates = [dates.iloc[i] for i in break_indices if 0 <= i < len(dates)]
        break_score = self._calculate_break_score(segments, dates)

        # --- Chow tests ---
        # (A) Global multi-break Chow: one line vs s segment-specific lines
        n = len(values)
        k = 2  # intercept + slope for simple linear regression
        s = max(1, len(segments))  # number of segments (>=1)
        global_F, global_p = self._chow_test_multi(
            n=n, k=k, s=s, ssr_restricted=global_ssr, ssr_unrestricted=segments_ssr
        )

        # (B) Local per-break Chow: for each break, fit two lines around that cut
        local_chow = []
        for b_idx in break_indices:
            F_loc, p_loc = self._local_chow_for_break(dates, values, b_idx, k=2)
            if F_loc is not None:
                local_chow.append(
                    {
                        "break_index": int(b_idx),
                        "break_date": dates.iloc[b_idx],
                        "F": F_loc,
                        "p": p_loc,
                    }
                )

        results = {
            "break_points": break_indices,
            "break_dates": break_dates,
            "segments": segments,
            "total_breaks": len(break_indices),
            "break_score": break_score,
            "value_column": value_col,
            "icd_transition_alignment": self._check_icd_transition_alignment(
                break_dates
            ),
            "focus_range": f"{effective_start.date()} to {effective_end.date()}",
            "global_fit": global_fit,
            "global_ssr": global_ssr,
            "segments_ssr": segments_ssr,
            "global_chow_F": global_F,
            "global_chow_p": global_p,
            "local_chow": local_chow,
        }

        # Output and plot (unchanged) — BUT now we capture & remember the Figure
        if plot_results:
            fig = self._plot_results(
                dates,
                values,
                results,
                hypothesis_name,
                value_col,
                effective_start,
                effective_end,
            )
            self.last_fig = fig
        else:
            self.last_fig = None

        return results

    # ---------- Helpers ----------

    def _find_break_points(self, values):
        """Conservative change detection using large relative jumps."""
        if len(values) <= 4:
            return []
        changes = np.abs(np.diff(values) / (np.array(values[:-1]) + 1e-10))
        threshold = np.mean(changes) + 3 * np.std(changes)
        return [i + 1 for i, change in enumerate(changes) if change > threshold]

    def _prioritize_breaks(self, break_indices, dates):
        """Keep the most relevant breaks (closest to ICD transition and spaced apart)."""
        if not break_indices:
            return []
        break_dates = []
        for i in break_indices:
            if 0 <= i < len(dates):
                break_dates.append(dates.iloc[i])
            else:
                break_dates.append(None)
        distances = [
            abs((d - self.icd_transition).days) if d is not None else np.inf
            for d in break_dates
        ]
        closest_idx = int(np.argmin(distances))
        prioritized = [break_indices[closest_idx]]
        for i, b_idx in enumerate(break_indices):
            if i == closest_idx:
                continue
            if 0 <= b_idx < len(dates):
                days_diff = abs((dates.iloc[b_idx] - dates.iloc[prioritized[0]]).days)
                if days_diff > 90:
                    prioritized.append(b_idx)
                    break
        return prioritized[: self.max_breaks]

    def _fit_segment(self, dates, values, start_idx, end_idx):
        """Fit linear regression to [start_idx, end_idx) using date ordinals -> slope per year."""
        segment_dates = dates.iloc[start_idx:end_idx]
        segment_values = values.iloc[start_idx:end_idx]
        if len(segment_values) < 2:
            return None
        date_numeric = np.array([d.toordinal() for d in segment_dates]).reshape(-1, 1)
        model = LinearRegression()
        model.fit(date_numeric, segment_values)
        predictions = model.predict(date_numeric)
        slope_per_year = float(model.coef_[0]) * 365.25
        r2 = float(r2_score(segment_values, predictions))
        return {
            "start_date": segment_dates.iloc[0],
            "end_date": segment_dates.iloc[-1],
            "slope": slope_per_year,
            "r_squared": r2,
            "length": len(segment_dates),
            "mean_value": float(segment_values.mean()),
            "std_value": float(segment_values.std(ddof=0)),
            "model": model,
            "start_idx": int(start_idx),
            "end_idx": int(end_idx),
        }

    def _fit_global(self, dates, values):
        """Fit a single OLS line across the entire focused window."""
        return self._fit_segment(dates, values, 0, len(values))

    def _ssr(self, y_true, y_hat):
        err = np.asarray(y_true) - np.asarray(y_hat)
        return float(np.sum(err**2))

    def _calculate_break_score(self, segments, all_dates):
        """Quality metric: weighted variance of segments normalized by overall date variance."""
        if len(segments) <= 1:
            return 0.0
        total_variance = 0.0
        total_length = 0
        for seg in segments:
            seg_var = seg["std_value"] ** 2
            total_variance += seg_var * seg["length"]
            total_length += seg["length"]
        if total_length == 0:
            return float("inf")
        overall_variance = np.array([d.toordinal() for d in all_dates]).var()
        return float((total_variance / total_length) / (overall_variance + 1e-10))

    def _check_icd_transition_alignment(self, break_dates):
        """Return an alignment score (0..1) indicating closeness to ICD transition (6-month window)."""
        alignments = []
        for bd in break_dates:
            days_diff = abs((bd - self.icd_transition).days)
            alignments.append(max(0.0, 1.0 - (days_diff / 180.0)))
        return alignments

    # ---------- Chow tests ----------

    def _chow_test_multi(self, n, k, s, ssr_restricted, ssr_unrestricted):
        """
        Generalized Chow test for multiple breaks (s segments).
        Restricted model: single regression over all data (k params).
        Unrestricted model: s segment-specific regressions (s*k params).
        F = ((SSR_r - SSR_ur) / ((s-1)*k)) / (SSR_ur / (n - s*k))
        """
        if s <= 1 or n <= s * k:
            return None, None
        num_df = (s - 1) * k
        den_df = n - s * k
        num = (ssr_restricted - ssr_unrestricted) / max(num_df, 1)
        den = ssr_unrestricted / max(den_df, 1)
        if den <= 0:
            return np.inf, 0.0
        F_stat = num / den
        p_val = 1 - f.cdf(F_stat, dfn=num_df, dfd=den_df)
        return F_stat, p_val

    def _local_chow_for_break(self, dates, values, break_idx, k=2):
        """
        Classic Chow at a single break index (two-segment comparison).
        Returns (F, p). If not enough points on either side, returns (None, None).
        """
        n = len(values)
        if not (0 < break_idx < n - 1):
            return None, None
        # Need at least k+1 points per side to fit (be conservative)
        left_n = break_idx
        right_n = n - break_idx
        if left_n < (k + 1) or right_n < (k + 1):
            return None, None

        # Build X, y
        X = np.array([d.toordinal() for d in dates]).reshape(-1, 1)
        y = values.values

        # Split
        X1, y1 = X[:break_idx], y[:break_idx]
        X2, y2 = X[break_idx:], y[break_idx:]

        # Fit OLS
        m_full = LinearRegression().fit(X, y)
        m1 = LinearRegression().fit(X1, y1)
        m2 = LinearRegression().fit(X2, y2)

        # SSRs
        ssr_full = np.sum((y - m_full.predict(X)) ** 2)
        ssr1 = np.sum((y1 - m1.predict(X1)) ** 2)
        ssr2 = np.sum((y2 - m2.predict(X2)) ** 2)
        ssr_ur = ssr1 + ssr2

        # Classic Chow for single break (s=2)
        num_df = k  # (s-1)*k with s=2
        den_df = n - 2 * k
        if den_df <= 0:
            return None, None
        num = (ssr_full - ssr_ur) / num_df
        den = ssr_ur / den_df
        if den <= 0:
            return np.inf, 0.0
        F_stat = num / den
        p_val = 1 - f.cdf(F_stat, dfn=num_df, dfd=den_df)
        return float(F_stat), float(p_val)

    # ---------- Output & Plot ----------

    def _print_results(self, results, hypothesis_name):
        """Console-friendly summary of the detection run."""
        print(f"\n🔍 BREAK ANALYSIS: '{hypothesis_name}'")
        print("=" * 60)
        print(f"Focus Range: {results['focus_range']}")
        print(f"Break Score: {results['break_score']:.4f} (lower is better)")
        print(f"Detected {results['total_breaks']} structural break(s)")

        # Global fit block
        gf = results.get("global_fit", None)
        if gf:
            print(f"\n🌐 Global Fit (entire focus window):")
            print(f"  Slope: {gf['slope']:+.2f} units/year")
            print(f"  R²: {gf['r_squared']:.3f}")
            if "global_ssr" in results and "segments_ssr" in results:
                print(f"  SSR (global):   {results['global_ssr']:.2f}")
                print(f"  SSR (segments): {results['segments_ssr']:.2f}")
                delta = results["global_ssr"] - results["segments_ssr"]
                print(f"  ΔSSR (global - segments): {delta:.2f}")
            if results.get("global_chow_F") is not None:
                Fg = results["global_chow_F"]
                pg = results["global_chow_p"]
                print(
                    f"  Chow (one line vs {max(1,len(results['segments']))} segments): "
                    f"F={Fg:.2f}, p={pg:.4g}"
                )

        # Break dates and (optional) local Chow tests
        if results["break_dates"]:
            print("\n🧩 Breakpoints:")
            # Map date -> local Chow if available
            local_by_date = {
                lc["break_date"].date(): lc for lc in results.get("local_chow", [])
            }
            for i, (bd, align) in enumerate(
                zip(results["break_dates"], results["icd_transition_alignment"])
            ):
                icd_info = f" (ICD alignment: {align:.2f})" if align > 0.3 else ""
                line = f"Break {i+1}: {bd.date()}{icd_info}"
                lc = local_by_date.get(bd.date())
                if lc is not None:
                    line += f" | Local Chow: F={lc['F']:.2f}, p={lc['p']:.4g}"
                print(line)
        else:
            print("No break dates to report (forced ICD segments may still be used).")

        print("\n📊 SEGMENT ANALYSIS:")
        for i, seg in enumerate(results["segments"]):
            trend = (
                "↑ INCLINE"
                if seg["slope"] > 0
                else "↓ DECLINE" if seg["slope"] < 0 else "→ FLAT"
            )
            print(
                f"\nSegment {i+1}: {seg['start_date'].date()} to {seg['end_date'].date()} {trend}"
            )
            print(f"  Slope: {seg['slope']:+.2f} units/year")
            print(f"  R²: {seg['r_squared']:.3f}")
            print(f"  Mean: {seg['mean_value']:.2f}")
            print(f"  Length: {seg['length']} data points")
            if i > 0:
                prev = results["segments"][i - 1]
                slope_change = seg["slope"] - prev["slope"]
                mean_change = seg["mean_value"] - prev["mean_value"]
                print(
                    f"  Change from previous: Slope Δ={slope_change:+.2f}, Mean Δ={mean_change:+.2f}"
                )

    def _plot_results(
        self,
        dates,
        values,
        results,
        hypothesis_name,
        value_col,
        effective_start,
        effective_end,
    ):
        """Plot data and segment regressions for the focus window; return Figure for logging."""
        fig, ax = plt.subplots(figsize=(12, 6))  # CHANGED: capture fig/ax
        ax.plot(dates, values, "o-", label=value_col, alpha=0.6, markersize=4)

        # Global line across the entire focus window
        if "global_fit" in results and results["global_fit"] is not None:
            date_numeric_all = np.array([d.toordinal() for d in dates]).reshape(-1, 1)
            global_pred = results["global_fit"]["model"].predict(date_numeric_all)
            ax.plot(
                dates,
                global_pred,
                linestyle="--",
                linewidth=2,
                label=f'Global fit (slope: {results["global_fit"]["slope"]:+.2f}/yr)',
            )

        colors = ["red", "green", "purple", "orange", "brown"]
        for i, seg in enumerate(results["segments"]):
            seg_mask = (dates >= seg["start_date"]) & (dates <= seg["end_date"])
            seg_dates = dates[seg_mask]
            seg_values = values[seg_mask]
            if len(seg_dates) == 0:
                continue
            date_numeric = np.array([d.toordinal() for d in seg_dates]).reshape(-1, 1)
            predicted = seg["model"].predict(date_numeric)
            ax.plot(
                seg_dates,
                predicted,
                color=colors[i % len(colors)],
                linewidth=3,
                label=f'Segment {i+1} (slope: {seg["slope"]:+.2f}/yr)',
            )
            ax.plot(
                seg_dates,
                seg_values,
                "o",
                color=colors[i % len(colors)],
                markersize=3,
                alpha=0.5,
            )

        # Mark break points (vertical lines)
        for bd in results["break_dates"]:
            ax.axvline(x=bd, color="black", linestyle="--", alpha=0.7, linewidth=2)
            ax.text(
                bd,
                ax.get_ylim()[1] * 0.95,
                f"Break\n{bd.date()}",
                ha="center",
                va="top",
                rotation=90,
                backgroundcolor="white",
                fontweight="bold",
            )

        # Mark ICD transition and the one-year middle cut if inside focus
        ax.axvline(
            x=self.icd_transition,
            color="blue",
            linestyle="-",
            alpha=0.6,
            label="ICD-10 Transition",
            linewidth=2,
        )
        middle_cut = pd.Timestamp("2016-10-01")
        if dates.min() <= middle_cut <= dates.max():
            ax.axvline(
                x=middle_cut, color="blue", linestyle="-", alpha=0.4, linewidth=2
            )

        # Focus boundaries
        ax.axvline(x=effective_start, color="gray", linestyle=":", alpha=0.3)
        ax.axvline(x=effective_end, color="gray", linestyle=":", alpha=0.3)

        ax.set_title(
            f"Break Analysis: {hypothesis_name}\nFocus: {effective_start.date()} to {effective_end.date()}"
        )
        ax.set_xlabel("Date")
        ax.set_ylabel(value_col)
        ax.legend()
        ax.grid(True, alpha=0.3)
        plt.xticks(rotation=45)
<<<<<<< HEAD
        fig.tight_layout()

        plt.show()  
        return fig   
=======
        plt.tight_layout()
        plotname = "_".join([w for w in hypothesis_name.split(" ")])
        plt.savefig(f"figures/{plotname}.png")
>>>>>>> 499cdb80


# Global instance: defaults to forcing ICD-based segments; no explicit focus -> full dataset
break_detector = BreakDetector(force_icd_segments=True)<|MERGE_RESOLUTION|>--- conflicted
+++ resolved
@@ -556,16 +556,9 @@
         ax.legend()
         ax.grid(True, alpha=0.3)
         plt.xticks(rotation=45)
-<<<<<<< HEAD
-        fig.tight_layout()
-
-        plt.show()  
-        return fig   
-=======
         plt.tight_layout()
         plotname = "_".join([w for w in hypothesis_name.split(" ")])
         plt.savefig(f"figures/{plotname}.png")
->>>>>>> 499cdb80
 
 
 # Global instance: defaults to forcing ICD-based segments; no explicit focus -> full dataset
